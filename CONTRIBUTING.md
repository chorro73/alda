# Contributing to Alda

Pull requests are warmly welcomed. Please feel free to take on whatever [issue](https://github.com/alda-lang/alda/issues) interests you.

For a syrupy visual of what we have on our plate, check out our [waffle.io board](https://waffle.io/alda-lang/alda).

## Instructions

- Fork this repository and make changes on your fork.
- For information on testing your changes, see [here](../doc/development-guide.md#testing-changes).
- Submit a Pull Request.
- Your Pull Request should get the Dave Yarwood Seal of Approval™ before being merged. (Don't worry, he's not hard to win over.)

If you're confused about how some aspect of the code works (Clojure questions, "what does this piece of code do," etc.), don't hesitate to ask questions on the issue you're working on, or pop into the #alda channel in the [Clojurians](http://clojurians.net) Slack network -- we'll be more than happy to help!

## Development Guide

<<<<<<< HEAD
For a high-level overview of how Alda works, see our [development guide](../doc/development-guide.md).
=======
* [alda.parser](#aldaparser)
* [alda.lisp](#aldalisp)
* [alda.sound](#aldasound)
* [alda.now](doc/alda-now.md)
* [alda.repl](#aldarepl)

Alda is a program that takes a string of code written in Alda syntax, parses it into executable Clojure code that will create a score, and then plays the score.

### alda.parser

Parsing begins with the `parse-input` function in the [`alda.parser`](https://github.com/alda-lang/alda/blob/master/src/alda/parser.clj) namespace. This function uses a series of parsers built using [Instaparse](https://github.com/Engelberg/instaparse), an excellent parser-generator library for Clojure.
The grammars for each step of the parsing process are composed from [small files written in BNF](https://github.com/alda-lang/alda/blob/master/grammar) (with some Instaparse-specific sugar); if you find yourself editing any of these files, it may be helpful to read up on Instaparse. [The tutorial in the Instaparse README](https://github.com/Engelberg/instaparse) is comprehensive and excellent.

The parsers transform Alda code into an intermediate AST, which looks something like this:

```clojure
[:score
  [:part
    [:calls [:name "piano"]]
    [:note
      [:pitch "c"]
      [:duration
        [:note-length [:positive-number "8"]]]]
    [:note
      [:pitch "e"]]
    [:note
      [:pitch "g"]]
    [:chord
      [:note
        [:pitch "c"]
        [:duration [:note-length [:positive-number "1"]]]]
      [:note
        [:pitch "f"]]
      [:note
        [:pitch "a"]]]]]
```

These parse trees are then [transformed](https://github.com/Engelberg/instaparse#transforming-the-tree) into Clojure code which, when run, will produce a data representation of a musical score.

Clojure is a Lisp; in Lisp, code is data and data is code. This powerful concept allows us to represent a morsel of code as a list of elements. The first element in the list is a function, and every subsequent element is an argument to that function. These code morsels can even be nested, just like our parse tree. Alda's parser's transformation phase translates each type of node in the parse tree into a Clojure expression that can be evaluated with the help of the `alda.lisp` namespace.

```clojure
alda.parser=> (parse-input "piano: c8 e g c1/f/a")

(alda.lisp/score
  (alda.lisp/part {:names ["piano"]}
    (alda.lisp/note
      (alda.lisp/pitch :c)
      (alda.lisp/duration (alda.lisp/note-length 8)))
    (alda.lisp/note
      (alda.lisp/pitch :e))
    (alda.lisp/note
      (alda.lisp/pitch :g))
    (alda.lisp/chord
      (alda.lisp/note
        (alda.lisp/pitch :c)
        (alda.lisp/duration (alda.lisp/note-length 1)))
      (alda.lisp/note
        (alda.lisp/pitch :f))
      (alda.lisp/note
        (alda.lisp/pitch :a)))))
```

### alda.lisp

When you evaluate a score [S-expression](https://en.wikipedia.org/wiki/S-expression) like the one above, the result is a map of score information, which provides all of the data that Alda's audio component needs to make an audible version of your score.

```clojure
{:events
 #{{:offset 750.0,
    :instrument "piano-foyYJ",
    :volume 1.0,
    :track-volume 0.7874015748031497,
    :midi-note 69,
    :pitch 440.0,
    :duration 1800.0}
   {:offset 500.0,
    :instrument "piano-foyYJ",
    :volume 1.0,
    :track-volume 0.7874015748031497,
    :midi-note 67,
    :pitch 391.99543598174927,
    :duration 225.0}
   {:offset 750.0,
    :instrument "piano-foyYJ",
    :volume 1.0,
    :track-volume 0.7874015748031497,
    :midi-note 65,
    :pitch 349.2282314330039,
    :duration 1800.0}
   {:offset 0,
    :instrument "piano-foyYJ",
    :volume 1.0,
    :track-volume 0.7874015748031497,
    :midi-note 60,
    :pitch 261.6255653005986,
    :duration 225.0}
   {:offset 750.0,
    :instrument "piano-foyYJ",
    :volume 1.0,
    :track-volume 0.7874015748031497,
    :midi-note 60,
    :pitch 261.6255653005986,
    :duration 1800.0}
   {:offset 250.0,
    :instrument "piano-foyYJ",
    :volume 1.0,
    :track-volume 0.7874015748031497,
    :midi-note 64,
    :pitch 329.6275569128699,
    :duration 225.0}},
 :markers {:start 0},
 :instruments
 {"piano-foyYJ"
  {:octave 4,
   :current-offset {:offset 2750.0},
   :config {:type :midi, :patch 1},
   :duration 4,
   :volume 1.0,
   :last-offset {:offset 750.0},
   :id "piano-foyYJ",
   :quantization 0.9,
   :tempo 120,
   :panning 0.5,
   :current-marker :start,
   :stock "midi-acoustic-grand-piano",
   :track-volume 0.7874015748031497}}}
```

There are 3 keys in this map:

* **events** -- a set of note events
* **markers** -- a map of marker names to offsets, expressed as milliseconds from the beginning of the score (`:start` is a special marker that is always placed at offset 0)
* **instruments** -- a map of randomly-generated ids to all of the information that Alda has about an instrument, *at the point where the score ends*.

A note event contains information such as the pitch, MIDI note and duration of a note, which instrument instance is playing the note, and what its offset is relative to the beginning of the score (i.e., where the note is in the score)

Because `alda.lisp` is a Clojure DSL, it's possible to use it to build scores within a Clojure program, as an alternative to using Alda syntax:

```clojure
(ns my-clj-project.core
  (:require [alda.lisp :refer :all]))

(score
  (part "piano"
    (note (pitch :c) (duration (note-length 8)))
    (note (pitch :d))
    (note (pitch :e))
    (note (pitch :f))
    (note (pitch :g))
    (note (pitch :a))
    (note (pitch :b))
    (octave :up)
    (note (pitch :c))))
```

### alda.sound

The `alda.sound` namespace handles the implementation details of playing the score.

There is an "audio type" abstraction which refers to different ways to generate audio, e.g. MIDI, waveform synthesis, samples, etc. Adding a new audio type is as simple as providing an implementation for each of the multimethods in this namespace, i.e. `set-up-audio-type!`, `refresh-audio-type!`, `tear-down-audio-type!` and `play-event!`.

The `play!` function handles playing an entire Alda score. It does this by using [overtone.at-at](https://github.com/overtone/at-at) to schedule all of the note events to be played via `play-event!`, based on the `:offset` of each event.

#### alda.lisp.instruments

Although technically a part of `alda.lisp`, stock instrument configurations are defined here, which are included in an Alda score map, and then used by `alda.sound` to provide details about how to play an instrument's note events. Each instrument's `:config` field is available to the `alda.sound/play-event!` function via the `:instrument` field of the event.

### alda.repl

`alda.repl` is the codebase for Alda's **R**ead-**E**val-**P**lay **L**oop, which lets you build a score interactively by entering Alda code one line at a time.

There are built-in commands defined in `alda.repl.commands` that are defined using the `defcommand` macro. Defining a command here makes it available from the Alda REPL prompt by typing a colon before the name of the command, i.e. `:score`.

The core logic for what goes on behind the curtain when you use the REPL lives in `alda.repl.core`. A good practice for implementing a REPL command in `alda.repl.commands` is to move implementation details into `alda.repl.core` (or perhaps into a new sub-namespace of `alda.repl`, if appropriate) if the body of the command definition starts to get too long.

### alda.now

`alda.now`, when coupled with `alda.lisp`, provides a way to work with Alda scores and play music programmatically within a Clojure application.

`alda.now` provides a `play!` macro, which evaluates the body, finds any new note events that were added to the score, and plays them.

Example usage of `alda.now` in a Clojure application:

```clojure
(require '[alda.lisp :refer :all])
(require '[alda.now  :refer (set-up! play!)])

(score*)
(part* "upright-bass")

; This is optional. If left out, Alda will set up the MIDI synth the first
; time you tell it to play something.
(set-up! :midi)

(play!
  (octave 2)
  (note (pitch :c) (duration (note-length 8)))
  (note (pitch :d))
  (note (pitch :e))
  (note (pitch :f))
  (note (pitch :g) (duration (note-length 4))))
```

Of note, `alda.repl` uses `alda.now` to play the score the user is creating during the REPL session, so you could think of `alda.repl` as an `alda.now` "sample project."

## Testing changes

There are a couple of [Boot](http://boot-clj.com) tasks provided to help test changes.

### `boot test`

You should run `boot test` prior to submitting a Pull Request. This will run automated tests that live in the `test` directory.

#### Adding tests

It is a good idea in general to add to the existing tests wherever it makes sense, i.e. if there is a new test case that Alda needs to consider. [Test-driven development](https://en.wikipedia.org/wiki/Test-driven_development) is a good idea.

If you find yourself adding a new file to the tests, be sure to add its namespace to the `test` task option in `build.boot` so that it will be included when you run the tests via `boot test`.

### `boot alda`

When you run the `alda` executable, it uses the most recent *released* version of Alda. So, if you make any changes locally, they will not be included when you run `alda repl`, `alda play`, etc.

For testing local changes, you can use the `boot alda` task, which uses the current state of the repository, including any local changes you have made.

#### Example usage

    boot alda -x repl

    boot alda -x "play --code 'piano: c d e f g'"
>>>>>>> b42d78d5
<|MERGE_RESOLUTION|>--- conflicted
+++ resolved
@@ -15,238 +15,4 @@
 
 ## Development Guide
 
-<<<<<<< HEAD
 For a high-level overview of how Alda works, see our [development guide](../doc/development-guide.md).
-=======
-* [alda.parser](#aldaparser)
-* [alda.lisp](#aldalisp)
-* [alda.sound](#aldasound)
-* [alda.now](doc/alda-now.md)
-* [alda.repl](#aldarepl)
-
-Alda is a program that takes a string of code written in Alda syntax, parses it into executable Clojure code that will create a score, and then plays the score.
-
-### alda.parser
-
-Parsing begins with the `parse-input` function in the [`alda.parser`](https://github.com/alda-lang/alda/blob/master/src/alda/parser.clj) namespace. This function uses a series of parsers built using [Instaparse](https://github.com/Engelberg/instaparse), an excellent parser-generator library for Clojure.
-The grammars for each step of the parsing process are composed from [small files written in BNF](https://github.com/alda-lang/alda/blob/master/grammar) (with some Instaparse-specific sugar); if you find yourself editing any of these files, it may be helpful to read up on Instaparse. [The tutorial in the Instaparse README](https://github.com/Engelberg/instaparse) is comprehensive and excellent.
-
-The parsers transform Alda code into an intermediate AST, which looks something like this:
-
-```clojure
-[:score
-  [:part
-    [:calls [:name "piano"]]
-    [:note
-      [:pitch "c"]
-      [:duration
-        [:note-length [:positive-number "8"]]]]
-    [:note
-      [:pitch "e"]]
-    [:note
-      [:pitch "g"]]
-    [:chord
-      [:note
-        [:pitch "c"]
-        [:duration [:note-length [:positive-number "1"]]]]
-      [:note
-        [:pitch "f"]]
-      [:note
-        [:pitch "a"]]]]]
-```
-
-These parse trees are then [transformed](https://github.com/Engelberg/instaparse#transforming-the-tree) into Clojure code which, when run, will produce a data representation of a musical score.
-
-Clojure is a Lisp; in Lisp, code is data and data is code. This powerful concept allows us to represent a morsel of code as a list of elements. The first element in the list is a function, and every subsequent element is an argument to that function. These code morsels can even be nested, just like our parse tree. Alda's parser's transformation phase translates each type of node in the parse tree into a Clojure expression that can be evaluated with the help of the `alda.lisp` namespace.
-
-```clojure
-alda.parser=> (parse-input "piano: c8 e g c1/f/a")
-
-(alda.lisp/score
-  (alda.lisp/part {:names ["piano"]}
-    (alda.lisp/note
-      (alda.lisp/pitch :c)
-      (alda.lisp/duration (alda.lisp/note-length 8)))
-    (alda.lisp/note
-      (alda.lisp/pitch :e))
-    (alda.lisp/note
-      (alda.lisp/pitch :g))
-    (alda.lisp/chord
-      (alda.lisp/note
-        (alda.lisp/pitch :c)
-        (alda.lisp/duration (alda.lisp/note-length 1)))
-      (alda.lisp/note
-        (alda.lisp/pitch :f))
-      (alda.lisp/note
-        (alda.lisp/pitch :a)))))
-```
-
-### alda.lisp
-
-When you evaluate a score [S-expression](https://en.wikipedia.org/wiki/S-expression) like the one above, the result is a map of score information, which provides all of the data that Alda's audio component needs to make an audible version of your score.
-
-```clojure
-{:events
- #{{:offset 750.0,
-    :instrument "piano-foyYJ",
-    :volume 1.0,
-    :track-volume 0.7874015748031497,
-    :midi-note 69,
-    :pitch 440.0,
-    :duration 1800.0}
-   {:offset 500.0,
-    :instrument "piano-foyYJ",
-    :volume 1.0,
-    :track-volume 0.7874015748031497,
-    :midi-note 67,
-    :pitch 391.99543598174927,
-    :duration 225.0}
-   {:offset 750.0,
-    :instrument "piano-foyYJ",
-    :volume 1.0,
-    :track-volume 0.7874015748031497,
-    :midi-note 65,
-    :pitch 349.2282314330039,
-    :duration 1800.0}
-   {:offset 0,
-    :instrument "piano-foyYJ",
-    :volume 1.0,
-    :track-volume 0.7874015748031497,
-    :midi-note 60,
-    :pitch 261.6255653005986,
-    :duration 225.0}
-   {:offset 750.0,
-    :instrument "piano-foyYJ",
-    :volume 1.0,
-    :track-volume 0.7874015748031497,
-    :midi-note 60,
-    :pitch 261.6255653005986,
-    :duration 1800.0}
-   {:offset 250.0,
-    :instrument "piano-foyYJ",
-    :volume 1.0,
-    :track-volume 0.7874015748031497,
-    :midi-note 64,
-    :pitch 329.6275569128699,
-    :duration 225.0}},
- :markers {:start 0},
- :instruments
- {"piano-foyYJ"
-  {:octave 4,
-   :current-offset {:offset 2750.0},
-   :config {:type :midi, :patch 1},
-   :duration 4,
-   :volume 1.0,
-   :last-offset {:offset 750.0},
-   :id "piano-foyYJ",
-   :quantization 0.9,
-   :tempo 120,
-   :panning 0.5,
-   :current-marker :start,
-   :stock "midi-acoustic-grand-piano",
-   :track-volume 0.7874015748031497}}}
-```
-
-There are 3 keys in this map:
-
-* **events** -- a set of note events
-* **markers** -- a map of marker names to offsets, expressed as milliseconds from the beginning of the score (`:start` is a special marker that is always placed at offset 0)
-* **instruments** -- a map of randomly-generated ids to all of the information that Alda has about an instrument, *at the point where the score ends*.
-
-A note event contains information such as the pitch, MIDI note and duration of a note, which instrument instance is playing the note, and what its offset is relative to the beginning of the score (i.e., where the note is in the score)
-
-Because `alda.lisp` is a Clojure DSL, it's possible to use it to build scores within a Clojure program, as an alternative to using Alda syntax:
-
-```clojure
-(ns my-clj-project.core
-  (:require [alda.lisp :refer :all]))
-
-(score
-  (part "piano"
-    (note (pitch :c) (duration (note-length 8)))
-    (note (pitch :d))
-    (note (pitch :e))
-    (note (pitch :f))
-    (note (pitch :g))
-    (note (pitch :a))
-    (note (pitch :b))
-    (octave :up)
-    (note (pitch :c))))
-```
-
-### alda.sound
-
-The `alda.sound` namespace handles the implementation details of playing the score.
-
-There is an "audio type" abstraction which refers to different ways to generate audio, e.g. MIDI, waveform synthesis, samples, etc. Adding a new audio type is as simple as providing an implementation for each of the multimethods in this namespace, i.e. `set-up-audio-type!`, `refresh-audio-type!`, `tear-down-audio-type!` and `play-event!`.
-
-The `play!` function handles playing an entire Alda score. It does this by using [overtone.at-at](https://github.com/overtone/at-at) to schedule all of the note events to be played via `play-event!`, based on the `:offset` of each event.
-
-#### alda.lisp.instruments
-
-Although technically a part of `alda.lisp`, stock instrument configurations are defined here, which are included in an Alda score map, and then used by `alda.sound` to provide details about how to play an instrument's note events. Each instrument's `:config` field is available to the `alda.sound/play-event!` function via the `:instrument` field of the event.
-
-### alda.repl
-
-`alda.repl` is the codebase for Alda's **R**ead-**E**val-**P**lay **L**oop, which lets you build a score interactively by entering Alda code one line at a time.
-
-There are built-in commands defined in `alda.repl.commands` that are defined using the `defcommand` macro. Defining a command here makes it available from the Alda REPL prompt by typing a colon before the name of the command, i.e. `:score`.
-
-The core logic for what goes on behind the curtain when you use the REPL lives in `alda.repl.core`. A good practice for implementing a REPL command in `alda.repl.commands` is to move implementation details into `alda.repl.core` (or perhaps into a new sub-namespace of `alda.repl`, if appropriate) if the body of the command definition starts to get too long.
-
-### alda.now
-
-`alda.now`, when coupled with `alda.lisp`, provides a way to work with Alda scores and play music programmatically within a Clojure application.
-
-`alda.now` provides a `play!` macro, which evaluates the body, finds any new note events that were added to the score, and plays them.
-
-Example usage of `alda.now` in a Clojure application:
-
-```clojure
-(require '[alda.lisp :refer :all])
-(require '[alda.now  :refer (set-up! play!)])
-
-(score*)
-(part* "upright-bass")
-
-; This is optional. If left out, Alda will set up the MIDI synth the first
-; time you tell it to play something.
-(set-up! :midi)
-
-(play!
-  (octave 2)
-  (note (pitch :c) (duration (note-length 8)))
-  (note (pitch :d))
-  (note (pitch :e))
-  (note (pitch :f))
-  (note (pitch :g) (duration (note-length 4))))
-```
-
-Of note, `alda.repl` uses `alda.now` to play the score the user is creating during the REPL session, so you could think of `alda.repl` as an `alda.now` "sample project."
-
-## Testing changes
-
-There are a couple of [Boot](http://boot-clj.com) tasks provided to help test changes.
-
-### `boot test`
-
-You should run `boot test` prior to submitting a Pull Request. This will run automated tests that live in the `test` directory.
-
-#### Adding tests
-
-It is a good idea in general to add to the existing tests wherever it makes sense, i.e. if there is a new test case that Alda needs to consider. [Test-driven development](https://en.wikipedia.org/wiki/Test-driven_development) is a good idea.
-
-If you find yourself adding a new file to the tests, be sure to add its namespace to the `test` task option in `build.boot` so that it will be included when you run the tests via `boot test`.
-
-### `boot alda`
-
-When you run the `alda` executable, it uses the most recent *released* version of Alda. So, if you make any changes locally, they will not be included when you run `alda repl`, `alda play`, etc.
-
-For testing local changes, you can use the `boot alda` task, which uses the current state of the repository, including any local changes you have made.
-
-#### Example usage
-
-    boot alda -x repl
-
-    boot alda -x "play --code 'piano: c d e f g'"
->>>>>>> b42d78d5
